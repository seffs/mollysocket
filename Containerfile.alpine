--- conflicted
+++ resolved
@@ -9,13 +9,8 @@
 RUN cargo build --release --bin mollysocket
 
 
-<<<<<<< HEAD
 FROM alpine:latest AS runtime
-WORKDIR app
-=======
-FROM alpine:3 AS runtime
 WORKDIR /data
->>>>>>> e3bd65de
 
 ENV MOLLY_HOST=0.0.0.0
 ENV MOLLY_PORT=8020
